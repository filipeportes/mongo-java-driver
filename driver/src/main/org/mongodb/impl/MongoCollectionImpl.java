--- conflicted
+++ resolved
@@ -28,6 +28,8 @@
 import org.mongodb.MongoStream;
 import org.mongodb.MongoWritableStream;
 import org.mongodb.QueryFilterDocument;
+import org.mongodb.ReadPreference;
+import org.mongodb.WriteConcern;
 import org.mongodb.command.CountCommand;
 import org.mongodb.command.FindAndRemoveCommand;
 import org.mongodb.command.FindAndReplaceCommand;
@@ -59,23 +61,14 @@
     private CollectionAdmin admin;
 
     public MongoCollectionImpl(final String name, final MongoDatabaseImpl database,
-<<<<<<< HEAD
-                               final PrimitiveSerializers primitiveSerializers,
-                               final CollectibleSerializer<T> serializer, final WriteConcern writeConcern,
-                               final ReadPreference readPreference) {
-        super(serializer, name, database, writeConcern, readPreference, primitiveSerializers);
-        admin = new CollectionAdminImpl(database.getClient().getOperations(), primitiveSerializers, database.getName(),
-=======
                                final CollectibleSerializer<T> serializer,
                                final MongoCollectionOptions options) {
         super(serializer, name, database, options);
         admin = new CollectionAdminImpl(database.getClient().getOperations(), options.getPrimitiveSerializers(), database.getName(),
->>>>>>> 2265b67a
                                         name);
     }
 
     @Override
-<<<<<<< HEAD
     public MongoReadableStream<T> batchSize(final int batchSize) {
         return new MongoCollectionStream().batchSize(batchSize);
     }
@@ -84,20 +77,6 @@
     public MongoReadableStream<T> readPreference(final ReadPreference readPreference) {
         return new MongoCollectionStream().readPreference(readPreference);
     }
-=======
-    public MongoCursor<T> find(MongoFind find) {
-        return new MongoCursor<T>(this, find.readPreferenceIfAbsent(options.getReadPreference()));
-    }
-
-    @Override
-    public T findOne(final MongoFind find) {
-        QueryResult<T> res = getClient().getOperations().query(getNamespace(), find.batchSize(-1),
-                                                               new DocumentSerializer(options.getPrimitiveSerializers()),
-                                                               getSerializer());
-        if (res.getResults().isEmpty()) {
-            return null;
-        }
->>>>>>> 2265b67a
 
     @Override
     public MongoCursor<T> iterator() {
@@ -125,7 +104,6 @@
     }
 
     @Override
-<<<<<<< HEAD
     public <A extends Collection<? super T>> A into(final A target) {
         return new MongoCollectionStream().into(target);
     }
@@ -148,35 +126,6 @@
     @Override
     public UpdateResult save(final T document) {
         return new MongoCollectionStream().save(document);
-=======
-    public T findAndUpdate(final MongoFindAndUpdate findAndUpdate) {
-        return new FindAndUpdateCommand<T>(this, findAndUpdate, options.getPrimitiveSerializers(),
-                                           getSerializer()).execute().getValue();
-    }
-
-    @Override
-    public T findAndReplace(final MongoFindAndReplace<T> findAndReplace) {
-        return new FindAndReplaceCommand<T>(this, findAndReplace, options.getPrimitiveSerializers(),
-                                            getSerializer()).execute().getValue();
-    }
-
-    @Override
-    public T findAndRemove(final MongoFindAndRemove findAndRemove) {
-        return new FindAndRemoveCommand<T>(this, findAndRemove, options.getPrimitiveSerializers(),
-                                           getSerializer()).execute().getValue();
-    }
-
-    @Override
-    public InsertResult insert(final MongoInsert<T> insert) {
-        return getClient().getOperations().insert(getNamespace(), insert.writeConcernIfAbsent(options.getWriteConcern()),
-                                                  getSerializer());
-    }
-
-    @Override
-    public UpdateResult update(final MongoUpdate update) {
-        return getClient().getOperations().update(getNamespace(), update.writeConcernIfAbsent(options.getWriteConcern()),
-                                                  getDocumentSerializer());
->>>>>>> 2265b67a
     }
 
     @Override
@@ -220,7 +169,6 @@
     }
 
     @Override
-<<<<<<< HEAD
     public RemoveResult remove() {
         return new MongoCollectionStream().remove();
     }
@@ -253,17 +201,6 @@
     @Override
     public T findAndRemove() {
         return new MongoCollectionStream().findAndRemove();
-=======
-    public UpdateResult replace(final MongoReplace<T> replace) {
-        return getClient().getOperations().replace(getNamespace(), replace.writeConcernIfAbsent(options.getWriteConcern()),
-                                                   getDocumentSerializer(), getSerializer());
-    }
-
-    @Override
-    public RemoveResult remove(final MongoRemove remove) {
-        return getClient().getOperations().remove(getNamespace(), remove.writeConcernIfAbsent(options.getWriteConcern()),
-                                                  getDocumentSerializer());
->>>>>>> 2265b67a
     }
 
     @Override
@@ -284,13 +221,13 @@
 
         private MongoCollectionStream() {
             findOp = new MongoFind();
-            findOp.readPreference(getReadPreference());
-            writeConcern = getWriteConcern();
+            findOp.readPreference(getOptions().getReadPreference());
+            writeConcern = getOptions().getWriteConcern();
         }
 
         private MongoCollectionStream(MongoCollectionStream from) {
             findOp = new MongoFind(from.findOp);
-            writeConcern = getWriteConcern();
+            writeConcern = getOptions().getWriteConcern();
             upsert = from.upsert;
             limitSet = from.limitSet;
             returnNew = from.returnNew;
@@ -364,7 +301,7 @@
         @Override
         public T findOne() {
             QueryResult<T> res = getClient().getOperations().query(getNamespace(), findOp.batchSize(-1),
-                                                                   new DocumentSerializer(getPrimitiveSerializers()),
+                                                                   getDocumentSerializer(),
                                                                    getSerializer());
             if (res.getResults().isEmpty()) {
                 return null;
@@ -482,7 +419,7 @@
             MongoFindAndUpdate findAndUpdate = new MongoFindAndUpdate().where(findOp.getFilter()).updateWith(
                     updateOperations).returnNew(returnNew).select(findOp.getFields()).upsert(upsert).sortBy(
                     findOp.getOrder());
-            return new FindAndUpdateCommand<T>(MongoCollectionImpl.this, findAndUpdate, getPrimitiveSerializers(),
+            return new FindAndUpdateCommand<T>(MongoCollectionImpl.this, findAndUpdate, getOptions().getPrimitiveSerializers(),
                                                getSerializer()).execute().getValue();
         }
 
@@ -491,7 +428,7 @@
             MongoFindAndReplace findAndReplace = new MongoFindAndReplace<T>(replacement).where(
                     findOp.getFilter()).returnNew(returnNew).select(findOp.getFields()).upsert(upsert).sortBy(
                     findOp.getOrder());
-            return new FindAndReplaceCommand<T>(MongoCollectionImpl.this, findAndReplace, getPrimitiveSerializers(),
+            return new FindAndReplaceCommand<T>(MongoCollectionImpl.this, findAndReplace, getOptions().getPrimitiveSerializers(),
                                                 getSerializer()).execute().getValue();
         }
 
@@ -500,7 +437,7 @@
             MongoFindAndRemove findAndRemove = new MongoFindAndRemove().where(findOp.getFilter()).select(
                     findOp.getFields()).sortBy(findOp.getOrder());
 
-            return new FindAndRemoveCommand<T>(MongoCollectionImpl.this, findAndRemove, getPrimitiveSerializers(),
+            return new FindAndRemoveCommand<T>(MongoCollectionImpl.this, findAndRemove, getOptions().getPrimitiveSerializers(),
                                                getSerializer()).execute().getValue();
         }
 
