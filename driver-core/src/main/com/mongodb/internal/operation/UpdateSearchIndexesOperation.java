/*
 * Copyright 2008-present MongoDB, Inc.
 *
 * Licensed under the Apache License, Version 2.0 (the "License");
 * you may not use this file except in compliance with the License.
 * You may obtain a copy of the License at
 *
 *   http://www.apache.org/licenses/LICENSE-2.0
 *
 * Unless required by applicable law or agreed to in writing, software
 * distributed under the License is distributed on an "AS IS" BASIS,
 * WITHOUT WARRANTIES OR CONDITIONS OF ANY KIND, either express or implied.
 * See the License for the specific language governing permissions and
 * limitations under the License.
 */

package com.mongodb.internal.operation;

import com.mongodb.MongoNamespace;
<<<<<<< HEAD
import com.mongodb.WriteConcern;
import com.mongodb.internal.TimeoutSettings;
=======
>>>>>>> 540c6126
import org.bson.BsonDocument;
import org.bson.BsonString;

/**
 * An operation that updates an Atlas Search index.
 *
 * <p>This class is not part of the public API and may be removed or changed at any time</p>
 */
final class UpdateSearchIndexesOperation extends AbstractWriteSearchIndexOperation {
    private static final String COMMAND_NAME = "updateSearchIndex";
    private final SearchIndexRequest request;

<<<<<<< HEAD
    UpdateSearchIndexesOperation(final TimeoutSettings timeoutSettings, final MongoNamespace namespace, final SearchIndexRequest request,
                                 final WriteConcern writeConcern) {
        super(timeoutSettings, namespace, writeConcern);
=======
    UpdateSearchIndexesOperation(final MongoNamespace namespace, final SearchIndexRequest request) {
        super(namespace);
>>>>>>> 540c6126
        this.request = request;
    }

    @Override
    BsonDocument buildCommand() {
        return new BsonDocument(COMMAND_NAME, new BsonString(getNamespace().getCollectionName()))
                .append("name", new BsonString(request.getIndexName()))
                .append("definition", request.getDefinition());
    }
}
<|MERGE_RESOLUTION|>--- conflicted
+++ resolved
@@ -17,11 +17,7 @@
 package com.mongodb.internal.operation;
 
 import com.mongodb.MongoNamespace;
-<<<<<<< HEAD
-import com.mongodb.WriteConcern;
 import com.mongodb.internal.TimeoutSettings;
-=======
->>>>>>> 540c6126
 import org.bson.BsonDocument;
 import org.bson.BsonString;
 
@@ -34,14 +30,8 @@
     private static final String COMMAND_NAME = "updateSearchIndex";
     private final SearchIndexRequest request;
 
-<<<<<<< HEAD
-    UpdateSearchIndexesOperation(final TimeoutSettings timeoutSettings, final MongoNamespace namespace, final SearchIndexRequest request,
-                                 final WriteConcern writeConcern) {
-        super(timeoutSettings, namespace, writeConcern);
-=======
-    UpdateSearchIndexesOperation(final MongoNamespace namespace, final SearchIndexRequest request) {
-        super(namespace);
->>>>>>> 540c6126
+    UpdateSearchIndexesOperation(final TimeoutSettings timeoutSettings, final MongoNamespace namespace, final SearchIndexRequest request) {
+        super(timeoutSettings, namespace);
         this.request = request;
     }
 
